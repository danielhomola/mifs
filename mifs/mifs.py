--- conflicted
+++ resolved
@@ -9,13 +9,9 @@
 from scipy import signal
 from sklearn.utils import check_X_y
 from sklearn.preprocessing import StandardScaler
-<<<<<<< HEAD
 from multiprocessing import cpu_count
-=======
-from sklearn.externals.joblib.parallel import cpu_count
 from sklearn.base import BaseEstimator
 from sklearn.feature_selection.base import SelectorMixin
->>>>>>> 61876052
 import bottleneck as bn
 from . import mi
 
